using Asap, AsapToolkit, AsapOptim
<<<<<<< HEAD
=======
using kjlMakie; set_theme!(kjl_dark)

using OptimizationOptimJL
>>>>>>> 480ffb31

### Create a spaceframe
#meta parameters
begin
    nx = 25
    dx = 1000.
    ny = 15
    dy = 1000.
    dz = 1500.

    sec = rand(allHSSRound())
    tube = toASAPtruss(sec, Steel_Nmm.E)
end

#wavy
begin
    using Interpolations
    n = 5
    x = range(0, 1, n)
    y = range(0, 1, n)
    z = 3000 .* rand(n,n)

    itp = cubic_spline_interpolation((x,y), z)

    i = range(0,1, 50)
    j = range(0,1, 50)
    k = [itp(i,j) for i in i, j in j]
end

# generate and extract model
sf = generatespaceframe(nx, 
    dx, 
    ny, 
    dy, 
    dz,
    itp,
    tube,
    true; 
    load = [0., 0., -30e3], 
    support = :xy);

model = sf.truss;

<<<<<<< HEAD
=======
#newloads
# newloads = Vector{NodeForce}()
# for node in model.nodes
#     if node.position[1] ≥ nx*dx/2 && node.position[2] ≥ ny*dy/2
#         push!(newloads, NodeForce(node, [0., 0., -40e3]))
#     end
# end

# iset = vec(rand(sf.isquares))
# L2 = [NodeForce(model.nodes[i], [0., 0., -100e3]) for i in iset]

# Asap.solve!(model, L2)

# change to roller support
for node in model.nodes[:support]
    fixnode!(node, :zfixed)
end

# two pinned support
begin
    fixnode!(model.nodes[rand(sf.iX1)], :pinned)
    fixnode!(model.nodes[rand(sf.iY1)], :pinned)
end

updateDOF!(model); Asap.solve!(model)

begin
    dfac = Observable(1.)
    p0 = @lift(Point3.(getproperty.(model.nodes, :position) .+ $dfac * getproperty.(model.nodes, :displacement)))
    e0 = @lift(vcat([$p0[id] for id in getproperty.(model.elements, :nodeIDs)]...))
    f0 = getindex.(getproperty.(model.elements, :forces), 2)
    c0 = maximum(abs.(f0)) .* (-1, 1) .* .2
    s0 = @lift($p0[findall(model.nodes, :support)])

    fig = Figure()
    ax = Axis3(fig[1,1],
        aspect = :data)

    gridtoggle!(ax); simplifyspines!(ax)

    linesegments!(e0,
        colormap = pink2blue,
        color = f0,
        colorrange = c0,
        linewidth = 4)

    scatter!(s0,
        color = :yellow,
        strokecolor = :black,
        strokewidth = 4,
        size = 100)
    

    fig
end

>>>>>>> 480ffb31
#make variables
begin
    vars = Vector{TrussVariable}()

    # top node Z bounds
    lb = -500.
    ub = 3500.

    # bottom node Z bounds
    lbb = -1000.
    ubb = 1500.

    # bottom node XY bounds
    lbxy = -750.
    ubxy = 750.

    # spatial variables
    for node in model.nodes

        #top nodes can move in X, Y, Z
        if node.id == :top
            push!(vars, SpatialVariable(node, 0., lb, ub, :Z))
            push!(vars, SpatialVariable(node, 0., lbxy, ubxy, :X))
            push!(vars, SpatialVariable(node, 0.,  lbxy, ubxy, :Y))
        end

        #bottom nodes can move in Z
        if node.id == :bottom
            push!(vars, SpatialVariable(node, 0., lbb, ubb, :Z))
        end
    end

    # area variables
    for el in model.elements
        push!(vars, AreaVariable(el, 20000., 0., 30000.))
    end

end

# generate a problem
params = TrussOptParams(model, vars);

# extract design variables
vals = params.values

# define objective function
function obj(values::Vector{Float64}, p::TrussOptParams)
    
    res = solvetruss(values, p)
    compliance(res, p)

end

# test objective
@time o1 = obj(vals, params)
@time g1 = Zygote.gradient(var -> obj(var, params), vals)[1]



#  define optimization problem
begin
    func = Optimization.OptimizationFunction(obj, 
        Optimization.AutoZygote(),
        )

    prob = Optimization.OptimizationProblem(func, vals, params;
        lb = params.lb,
        ub = params.ub,
        )

    function cb(vals::Vector{Float64}, loss::Float64)
        push!(params.losstrace, loss)
        push!(params.valtrace, deepcopy(vals))
        false
    end

    cleartrace!(params)
    @time sol = Optimization.solve(prob, 
        NLopt.LD_LBFGS();
        callback = cb,
<<<<<<< HEAD
        reltol = 1e-4,
=======
        reltol = 1e-3,
>>>>>>> 480ffb31
        )
end

# extract results
<<<<<<< HEAD
res = OptimResults(params, sol)
@show res.losstrace
=======
res = OptimResults(problem, sol);
res.losstrace

aset = [AsapOptim.replacevalues(problem.A, problem.indexer.iA, vals[problem.indexer.iAg]) for vals in res.valtrace]
anormalizer = maximum(maximum.(aset))

begin
    i = Observable(1)
    lfac = Observable(20)
    vals = @lift(res.valtrace[$i])

    x = @lift(AsapOptim.addvalues(problem.X, problem.indexer.iX, $vals[problem.indexer.iXg]))
    y = @lift(AsapOptim.addvalues(problem.Y, problem.indexer.iY, $vals[problem.indexer.iYg]))
    z = @lift(AsapOptim.addvalues(problem.Z, problem.indexer.iZ, $vals[problem.indexer.iZg]))
    a = @lift(AsapOptim.replacevalues(problem.A, problem.indexer.iA, $vals[problem.indexer.iAg]))

    lw = @lift($a ./ anormalizer .* $lfac)

    p = @lift(Point3.($x, $y, $z))
    e = @lift(vcat([$p[id] for id in problem.nodeids]...))
    s = @lift($p[findall(model.nodes, :support)])

end


begin
    fig = Figure(resolution = (1500,750))
    ax = Axis3(fig[1,1],
        protrusions = 75,
        aspect = :data)

    gridtoggle!(ax); simplifyspines!(ax)
    # hidedecorations!(ax); hidespines!(ax)

    linesegments!(e,
        color = :white,
        linewidth = lw)

    scatter!(s,
        color = :yellow,
        strokecolor = :black,
        strokewidth = 4,
        size = 100)

    ax2 = Axis3(fig[1,2],
        azimuth = pi/2,
        elevation = pi/2,
        aspect = :data)

    hidedecorations!(ax2); hidespines!(ax2)

    linesegments!(e,
        color = :white,
        linewidth = lw)

    scatter!(s,
        color = :yellow,
        strokecolor = :black,
        strokewidth = 4,
        size = 100)
    

    on(i) do _
        reset_limits!(ax)
    end

    fig
end

for k = 1:res.niter
    i[] = k
    sleep(.05)
end

# iterator = 1:res.niter

# record(fig, "figures/canopy.gif", iterator; framerate = 20) do x
#     i[] = x
# end
>>>>>>> 480ffb31
<|MERGE_RESOLUTION|>--- conflicted
+++ resolved
@@ -1,10 +1,4 @@
 using Asap, AsapToolkit, AsapOptim
-<<<<<<< HEAD
-=======
-using kjlMakie; set_theme!(kjl_dark)
-
-using OptimizationOptimJL
->>>>>>> 480ffb31
 
 ### Create a spaceframe
 #meta parameters
@@ -48,65 +42,6 @@
 
 model = sf.truss;
 
-<<<<<<< HEAD
-=======
-#newloads
-# newloads = Vector{NodeForce}()
-# for node in model.nodes
-#     if node.position[1] ≥ nx*dx/2 && node.position[2] ≥ ny*dy/2
-#         push!(newloads, NodeForce(node, [0., 0., -40e3]))
-#     end
-# end
-
-# iset = vec(rand(sf.isquares))
-# L2 = [NodeForce(model.nodes[i], [0., 0., -100e3]) for i in iset]
-
-# Asap.solve!(model, L2)
-
-# change to roller support
-for node in model.nodes[:support]
-    fixnode!(node, :zfixed)
-end
-
-# two pinned support
-begin
-    fixnode!(model.nodes[rand(sf.iX1)], :pinned)
-    fixnode!(model.nodes[rand(sf.iY1)], :pinned)
-end
-
-updateDOF!(model); Asap.solve!(model)
-
-begin
-    dfac = Observable(1.)
-    p0 = @lift(Point3.(getproperty.(model.nodes, :position) .+ $dfac * getproperty.(model.nodes, :displacement)))
-    e0 = @lift(vcat([$p0[id] for id in getproperty.(model.elements, :nodeIDs)]...))
-    f0 = getindex.(getproperty.(model.elements, :forces), 2)
-    c0 = maximum(abs.(f0)) .* (-1, 1) .* .2
-    s0 = @lift($p0[findall(model.nodes, :support)])
-
-    fig = Figure()
-    ax = Axis3(fig[1,1],
-        aspect = :data)
-
-    gridtoggle!(ax); simplifyspines!(ax)
-
-    linesegments!(e0,
-        colormap = pink2blue,
-        color = f0,
-        colorrange = c0,
-        linewidth = 4)
-
-    scatter!(s0,
-        color = :yellow,
-        strokecolor = :black,
-        strokewidth = 4,
-        size = 100)
-    
-
-    fig
-end
-
->>>>>>> 480ffb31
 #make variables
 begin
     vars = Vector{TrussVariable}()
@@ -187,96 +122,10 @@
     @time sol = Optimization.solve(prob, 
         NLopt.LD_LBFGS();
         callback = cb,
-<<<<<<< HEAD
         reltol = 1e-4,
-=======
-        reltol = 1e-3,
->>>>>>> 480ffb31
         )
 end
 
 # extract results
-<<<<<<< HEAD
 res = OptimResults(params, sol)
-@show res.losstrace
-=======
-res = OptimResults(problem, sol);
-res.losstrace
-
-aset = [AsapOptim.replacevalues(problem.A, problem.indexer.iA, vals[problem.indexer.iAg]) for vals in res.valtrace]
-anormalizer = maximum(maximum.(aset))
-
-begin
-    i = Observable(1)
-    lfac = Observable(20)
-    vals = @lift(res.valtrace[$i])
-
-    x = @lift(AsapOptim.addvalues(problem.X, problem.indexer.iX, $vals[problem.indexer.iXg]))
-    y = @lift(AsapOptim.addvalues(problem.Y, problem.indexer.iY, $vals[problem.indexer.iYg]))
-    z = @lift(AsapOptim.addvalues(problem.Z, problem.indexer.iZ, $vals[problem.indexer.iZg]))
-    a = @lift(AsapOptim.replacevalues(problem.A, problem.indexer.iA, $vals[problem.indexer.iAg]))
-
-    lw = @lift($a ./ anormalizer .* $lfac)
-
-    p = @lift(Point3.($x, $y, $z))
-    e = @lift(vcat([$p[id] for id in problem.nodeids]...))
-    s = @lift($p[findall(model.nodes, :support)])
-
-end
-
-
-begin
-    fig = Figure(resolution = (1500,750))
-    ax = Axis3(fig[1,1],
-        protrusions = 75,
-        aspect = :data)
-
-    gridtoggle!(ax); simplifyspines!(ax)
-    # hidedecorations!(ax); hidespines!(ax)
-
-    linesegments!(e,
-        color = :white,
-        linewidth = lw)
-
-    scatter!(s,
-        color = :yellow,
-        strokecolor = :black,
-        strokewidth = 4,
-        size = 100)
-
-    ax2 = Axis3(fig[1,2],
-        azimuth = pi/2,
-        elevation = pi/2,
-        aspect = :data)
-
-    hidedecorations!(ax2); hidespines!(ax2)
-
-    linesegments!(e,
-        color = :white,
-        linewidth = lw)
-
-    scatter!(s,
-        color = :yellow,
-        strokecolor = :black,
-        strokewidth = 4,
-        size = 100)
-    
-
-    on(i) do _
-        reset_limits!(ax)
-    end
-
-    fig
-end
-
-for k = 1:res.niter
-    i[] = k
-    sleep(.05)
-end
-
-# iterator = 1:res.niter
-
-# record(fig, "figures/canopy.gif", iterator; framerate = 20) do x
-#     i[] = x
-# end
->>>>>>> 480ffb31
+@show res.losstrace